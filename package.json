--- conflicted
+++ resolved
@@ -75,15 +75,9 @@
   },
   "dependencies": {
     "file-js": "0.3.0",
-<<<<<<< HEAD
-    "lodash": "^4.13.1",
-    "minimatch": "^3.0.2",
-    "moment": "^2.19.3",
-=======
     "lodash": "^4.17.5",
     "minimatch": "^3.0.4",
     "moment": "^2.22.0",
->>>>>>> ce96f83d
     "unit-compare": "^1.0.1"
   }
 }