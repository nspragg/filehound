import _ from 'lodash';
import fileGlob from 'minimatch';
import fs from 'fs';
import path from 'path';
import ValueCompare from './value-compare';
import DateCompare from './date-compare';

function flatten(a, b) {
  return a.concat(b);
}

function hasParent(parent) {
  return parent && (parent !== '/' && parent !== '.');
}

function getParent(dir) {
  return path.dirname(dir);
}

function getExt(file) {
  return path.extname(file).substring(1);
}

function getSubDirectories(base, allPaths) {
  return allPaths
    .filter((candidate) => {
      return base !== candidate && isSubDirectory(base, candidate);
    });
}

function splitPath(dir) {
  return dir.split(path.sep);
}

export function findSubDirectories(paths) {
  return paths
    .map((path) => {
      return getSubDirectories(path, paths);
    })
    .reduce(flatten, []);
}

export function notSubDirectory(subDirs) {
  return (path) => {
    return !_.includes(subDirs, path);
  };
}

export function isSubDirectory(base, candidate) {
  let parent = candidate;
  while (hasParent(parent)) {
    if (base === parent) {
      return true;
    }
    parent = getParent(parent);
  }
  return false;
}

export function joinWith(dir) {
  return (file) => {
    return path.join(dir, file);
  };
}

export function glob(pattern) {
  return (fname) => {
    const glob = new fileGlob.Minimatch(pattern, {
      matchBase: true
    });
    return glob.match(fname);
  };
}

export function match(pattern) {
  return (fname) => {
    return new RegExp(pattern).test(fname);
  };
}

export function getStats(file) {
  return fs.statSync(file);
}

export function sizeMatcher(sizeExpression) {
  const cmp = new ValueCompare(sizeExpression);
<<<<<<< HEAD
  return (file) => {
    const stats = getStats(file);
    return cmp.match(stats.size);
=======
    return (file) => {
      const stats = getStats(file);
      return cmp.match(stats.size);
   };
}

export function modifiedMatcher (pattern) {
  const dateCmp = new DateCompare(pattern);

  return (file) => {
    const mtime = getStats(file).mtime;
    return dateCmp.match(mtime);
  };
}

export function findSubDirectories(paths)  {
  return paths
    .map((path) => {
      return getSubDirectories(path, paths);
    })
    .reduce(flatten, []);
}

export function notSubDirectory (subDirs) {
  return (path) => {
    return !_.includes(subDirs, path);
>>>>>>> 9340a8c7
  };
}

export function extMatcher(extension) {
  return (file) => {
    return getExt(file) === extension;
  };
}

export function isDirectory(file) {
  return getStats(file).isDirectory();
}

export function isVisibleFile(path) {
  const pathParts = splitPath(path);
  return !(/^\./).test(pathParts.pop());
}

export function pathDepth(dir) {
  return splitPath(dir).length;
}

export function isHiddenDirectory(dir) {
  return (/(^|\/)\.[^\/\.]/g).test(dir);
}

export function reducePaths(searchPaths) {
  if (searchPaths.length === 1) {
    return searchPaths;
  }

  const subDirs = findSubDirectories(searchPaths.sort());
  return searchPaths.filter(notSubDirectory(subDirs));
}<|MERGE_RESOLUTION|>--- conflicted
+++ resolved
@@ -84,38 +84,18 @@
 
 export function sizeMatcher(sizeExpression) {
   const cmp = new ValueCompare(sizeExpression);
-<<<<<<< HEAD
   return (file) => {
     const stats = getStats(file);
     return cmp.match(stats.size);
-=======
-    return (file) => {
-      const stats = getStats(file);
-      return cmp.match(stats.size);
-   };
+  };
 }
 
-export function modifiedMatcher (pattern) {
+export function modifiedMatcher(pattern) {
   const dateCmp = new DateCompare(pattern);
 
   return (file) => {
     const mtime = getStats(file).mtime;
     return dateCmp.match(mtime);
-  };
-}
-
-export function findSubDirectories(paths)  {
-  return paths
-    .map((path) => {
-      return getSubDirectories(path, paths);
-    })
-    .reduce(flatten, []);
-}
-
-export function notSubDirectory (subDirs) {
-  return (path) => {
-    return !_.includes(subDirs, path);
->>>>>>> 9340a8c7
   };
 }
 
